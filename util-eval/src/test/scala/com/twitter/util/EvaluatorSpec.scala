--- conflicted
+++ resolved
@@ -5,12 +5,8 @@
 
 import com.twitter.io.TempFile
 
-<<<<<<< HEAD
 object EvaluatorSpec extends Specification {
   "Evaluator" should {
-=======
-  "Eval" should {
->>>>>>> 220bef1f
     "apply('expression')" in {
       Eval[Int]("1 + 1") mustEqual 2
     }
